--- conflicted
+++ resolved
@@ -430,11 +430,7 @@
     <string name="button_undo">Annuler</string>
   
     <string name="toast_copied">Copié</string>
-<<<<<<< HEAD
     <plurals name="toast_archived">
-=======
-    <plurals name="toast_archived">Conversation archivée
->>>>>>> 4a1039ea
         <item quantity="one">Conversation archivée</item>
         <item quantity="other">%d Conversations archivées</item>
     </plurals>

--- conflicted
+++ resolved
@@ -39,26 +39,6 @@
         // versionNameSuffix '-beta'
     }
 
-<<<<<<< HEAD
-//    signingConfigs {
-//        release {
-//            def keystoreProps = new Properties()
-//            def keystorePropsFile = rootProject.file('./.gradle/.gradlerc')
-//            storeFile file('./my-release-key.keystore')
-//            keyAlias 'quik_release'
-//            if (keystorePropsFile.exists()) {
-//                keystoreProps.load(new FileInputStream(keystorePropsFile))
-//            } else if (System.getenv("CI") == "true") {
-////                do nothing
-//            } else {
-//                throw new GradleException("Keystore properties file not found.")
-//            }
-//            storePassword keystoreProps['storePassword']
-//            keyPassword keystoreProps['keyPassword']
-//        }
-//    }
-    
-=======
     signingConfigs {
         debug // Uses the default debug keystore.
         release {
@@ -75,7 +55,6 @@
         }
     }
 
->>>>>>> 0eeb643e
     dependenciesInfo {
         // Disables dependency metadata when building APKs.
         includeInApk = false
@@ -88,17 +67,13 @@
             minifyEnabled true
             shrinkResources true
             proguardFiles getDefaultProguardFile('proguard-android.txt'), 'proguard-rules.pro'
-//            signingConfig signingConfigs.release
+            signingConfig signingConfigs.release
         }
         debug {
             applicationIdSuffix ".debug"
             versionNameSuffix "-debug"
             resValue("string", "app_name", "QUIK-Debug")
-<<<<<<< HEAD
-            resValue("string", "application_id", defaultConfig.applicationId)
-=======
             signingConfig signingConfigs.debug
->>>>>>> 0eeb643e
         }
     }
 
@@ -114,10 +89,6 @@
     productFlavors {
         withAnalytics { dimension "analytics" }
         noAnalytics {
-<<<<<<< HEAD
-//            signingConfig signingConfigs.release
-=======
->>>>>>> 0eeb643e
         }
     }
 
@@ -126,9 +97,9 @@
     }
     namespace 'dev.octoshrimpy.quik'
     if (System.getenv("CI") == "true") {
-//        signingConfigs.release.storePassword = System.getenv("keystore_password")
-//        signingConfigs.release.keyAlias = System.getenv("key_alias")
-//        signingConfigs.release.keyPassword = System.getenv("key_password")
+        signingConfigs.release.storePassword = System.getenv("keystore_password")
+        signingConfigs.release.keyAlias = System.getenv("key_alias")
+        signingConfigs.release.keyPassword = System.getenv("key_password")
     }
 }
 
